--- conflicted
+++ resolved
@@ -138,16 +138,11 @@
   {
     Object customFile = loadCustomFile(linkerDb, linkeeFileName);
     if(customFile != null) {
-<<<<<<< HEAD
-      return createTempDb(customFile, getDefaultFormat(), isDefaultInMemory(),
-                          getDefaultTempDirectory());
-=======
       // if linker is read-only, open linkee read-only
       boolean readOnly = ((linkerDb instanceof DatabaseImpl) ?
                           ((DatabaseImpl)linkerDb).isReadOnly() : false);
       return createTempDb(customFile, getDefaultFormat(), isDefaultInMemory(),
                           getDefaultTempDirectory(), readOnly);
->>>>>>> 112cb827
     }
     return LinkResolver.DEFAULT.resolveLinkedDatabase(linkerDb, linkeeFileName);
   }
@@ -167,12 +162,8 @@
    * @return the temp db for holding the linked table info
    */
   protected Database createTempDb(Object customFile, FileFormat format,
-<<<<<<< HEAD
-                                  boolean inMemory, Path tempDir)
-=======
-                                  boolean inMemory, File tempDir,
+                                  boolean inMemory, Path tempDir,
                                   boolean readOnly)
->>>>>>> 112cb827
     throws IOException
   {
     Path dbFile = null;
@@ -195,11 +186,7 @@
 
       TempDatabaseImpl.initDbChannel(channel, format);
       TempDatabaseImpl db = new TempDatabaseImpl(this, customFile, dbFile,
-<<<<<<< HEAD
-                                                 channel, format);
-=======
                                                  channel, format, readOnly);
->>>>>>> 112cb827
       success = true;
       return db;
 
@@ -275,13 +262,8 @@
     private final Object _customFile;
 
     protected TempDatabaseImpl(CustomLinkResolver resolver, Object customFile,
-<<<<<<< HEAD
                                Path file, FileChannel channel,
-                               FileFormat fileFormat)
-=======
-                               File file, FileChannel channel,
                                FileFormat fileFormat, boolean readOnly)
->>>>>>> 112cb827
       throws IOException
     {
       super(file, channel, true, false, fileFormat, null, null, null,
