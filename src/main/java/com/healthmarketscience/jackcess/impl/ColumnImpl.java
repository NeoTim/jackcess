--- conflicted
+++ resolved
@@ -472,11 +472,7 @@
     return _columnLength;
   }
 
-<<<<<<< HEAD
-  @Override
-  public short getLengthInUnits() {
-    return (short)getType().toUnitSize(getLength());
-=======
+  @Override
   public final short getLengthInUnits() {
     if(_lengthInUnits == INVALID_LENGTH) {
       _lengthInUnits = calcLengthInUnits();
@@ -486,7 +482,6 @@
 
   protected int calcLengthInUnits() {
     return getType().toUnitSize(getLength(), getFormat());
->>>>>>> c25109f6
   }
 
   @Override
